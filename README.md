--- conflicted
+++ resolved
@@ -46,18 +46,12 @@
 ```python
 import graphsignal
 
-graphsignal.configure(api_key='my_api_key', workload_name='model-serving-prod')
+graphsignal.configure(api_key='my-api-key')
 ```
 
 To get an API key, sign up for a free account at [graphsignal.com](https://graphsignal.com). The key can then be found in your account's [Settings / API Keys](https://app.graphsignal.com/settings/api-keys) page.
 
-<<<<<<< HEAD
 Provide a `workload_name` to track runs, deployments or applications separately. 
-=======
-For server applications, provide a `workload_name` to group and aggregate performance data from all workers. See [Model Serving](https://graphsignal.com/docs/guides/model-serving/) guide for more information. 
-
-When `workload_name` is not provided, each run is tracked separately.
->>>>>>> 3321dd89
 
 ```python
 graphsignal.configure(api_key='my-api-key', workload_name='model-serving-prod')
